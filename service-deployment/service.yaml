# Copyright (c) Microsoft Corporation
# All rights reserved.
#
# MIT License
#
# Permission is hereby granted, free of charge, to any person obtaining a copy of this software and associated
# documentation files (the "Software"), to deal in the Software without restriction, including without limitation
# the rights to use, copy, modify, merge, publish, distribute, sublicense, and/or sell copies of the Software, and
# to permit persons to whom the Software is furnished to do so, subject to the following conditions:
# The above copyright notice and this permission notice shall be included in all copies or substantial portions of the Software.
#
# THE SOFTWARE IS PROVIDED *AS IS*, WITHOUT WARRANTY OF ANY KIND, EXPRESS OR IMPLIED, INCLUDING
# BUT NOT LIMITED TO THE WARRANTIES OF MERCHANTABILITY, FITNESS FOR A PARTICULAR PURPOSE AND
# NONINFRINGEMENT. IN NO EVENT SHALL THE AUTHORS OR COPYRIGHT HOLDERS BE LIABLE FOR ANY CLAIM,
# DAMAGES OR OTHER LIABILITY, WHETHER IN AN ACTION OF CONTRACT, TORT OR OTHERWISE, ARISING FROM,
# OUT OF OR IN CONNECTION WITH THE SOFTWARE OR THE USE OR OTHER DEALINGS IN THE SOFTWARE.

imagelist:
  # If your service have custom image, please set the detail here.
  # The image name should be the same as the folder in src.
  # please set your template file name in the templatelist. If there is no template in this image, fill None.
  # If the docker image have prerequisite custom image, please fill it in  prerequisite. If no, fill None.
  base-image:
    templatelist:
      - None
    copy:
      - host-configure/
    prerequisite: None

  drivers:
    templatelist:
      - None
    prerequisite: None

  hadoop-run:
    templatelist:
      # dockerfile.template
      - dockerfile
    prerequisite: base-image

  zookeeper:
    templatelist:
      - dockerfile
    prerequisite: base-image

  frameworklauncher:
    # the copy will be placed in the path src/framworklauncher/copied_file
    copy:
      - ../frameworklauncher
    templatelist:
      - dockerfile
    prerequisite: hadoop-run

  rest-server:
    copy:
      # created by the prepare hadoop function on docker_build.py
      - src/hadoop-run/hadoop
      - ../rest-server
    templatelist:
      - dockerfile
    prerequisite: None

  webportal:
    copy:
      - ../pai-fs
      - ../job-tutorial
      - ../webportal
    templatelist:
      - None
    prerequisite: None

  cleaning-image:
    templatelist:
      - dockerfile
    prerequisite: None

<<<<<<< HEAD
  grafana:
    copy:
      - ../grafana/dashboards
    templatelist:
      - pai-clusterview-dashboard.json
      - pai-nodeview-dashboard.json
      - prom-datasource.json
    prerequisite: None


=======
  gpu-exporter:
    copy:
      - ../prometheus/exporter
    templatelist:
      - None
    prerequisite: None
    
>>>>>>> 39cb4ca7
# Before starting your service, ensure the kubectl has been installed on your host.
# If you want to remove a certain service, comment it in the servicelist.
servicelist:
  cleaning:
    prerequisite:
      - None
    templatelist:
      - cleaning.yaml

  cluster-configuration:
    prerequisite:
      - None
    templatelist:
      - secret.yaml
      - host-configuration/host-configuration.yaml
      - gpu-configuration/gpu-configuration.yml
      - gpu-configuration/gpu-configuration.json
      - docker-credentials/config.json
      - cleanup.sh
    startscript: start.sh
    stopscript: cleanup.sh

  drivers:
    prerequisite:
      - cluster-configuration
    templatelist:
      - node-label.sh
      - drivers.yaml
      - cleanup.sh
    # Note： your script should start all your service dependency. Make sure service has completed the starting process.
    startscript: start.sh
    stopscript: cleanup.sh

  hadoop-service:
    prerequisite:
      - cluster-configuration
      - drivers
    templatelist:
      - node-label.sh
      - configmap-create.sh
      - hadoop-name-node.yaml
      - hadoop-data-node.yaml
      - hadoop-resource-manager.yaml
      - hadoop-node-manager.yaml
      - hadoop-jobhistory.yaml
      - zookeeper.yaml
      - cleanup.sh
    startscript: start.sh
    stopscript: cleanup.sh

  frameworklauncher:
    prerequisite:
      - cluster-configuration
      - hadoop-service
    templatelist:
      - node-label.sh
      - frameworklauncher.yaml
      - cleanup.sh
    startscript: start.sh
    stopscript: cleanup.sh

  rest-server:
    prerequisite:
      - cluster-configuration
      - frameworklauncher
    templatelist:
      - node-label.sh
      - rest-server.yaml
      - cleanup.sh
    startscript: start.sh
    stopscript: cleanup.sh

  webportal:
    prerequisite:
      - cluster-configuration
      - rest-server
    templatelist:
      - node-label.sh
      - webportal-ds.yaml
      - cleanup.sh
    startscript: start.sh
    stopscript: cleanup.sh

  grafana:
    prerequisite:
      - None
    templatelist:
      - node-label.sh
      - grafana.yaml
      - cleanup.sh
    startscript: start.sh
    stopscript: cleanup.sh<|MERGE_RESOLUTION|>--- conflicted
+++ resolved
@@ -73,8 +73,14 @@
     templatelist:
       - dockerfile
     prerequisite: None
-
-<<<<<<< HEAD
+ 
+  gpu-exporter:
+    copy:
+      - ../prometheus/exporter
+    templatelist:
+      - None
+    prerequisite: None
+    
   grafana:
     copy:
       - ../grafana/dashboards
@@ -83,17 +89,7 @@
       - pai-nodeview-dashboard.json
       - prom-datasource.json
     prerequisite: None
-
-
-=======
-  gpu-exporter:
-    copy:
-      - ../prometheus/exporter
-    templatelist:
-      - None
-    prerequisite: None
     
->>>>>>> 39cb4ca7
 # Before starting your service, ensure the kubectl has been installed on your host.
 # If you want to remove a certain service, comment it in the servicelist.
 servicelist:

--- conflicted
+++ resolved
@@ -60,7 +60,6 @@
 
 A: Please refer [configure virtual cluster capacity](../pai-management/doc/how-to-write-pai-configuration.md#configure_vc_capacity)
 
-<<<<<<< HEAD
 ### Q: Deep learning training based on a large number of small files on Hadoop HDFS problem.
 
 A: This is a typical issue when trained with large number of small files of HDFS. This problem can cause namenode memory management problem and compute framework performance problem. People usually pack multiple small files and download it in batches to mitigate this issue. 
@@ -86,7 +85,7 @@
 ```
 
 Reference: https://www.alibabacloud.com/help/zh/doc-detail/53928.htm
-=======
+
 ### Q: How to use private docker registry job image when submitting an OpenPAI job? 
 
 A: Please refer [job_tutorial.md](./job_tutorial.md) to config the auth file at job submit json file:
@@ -137,5 +136,4 @@
 
 *NOTE*: 
 - If you're using a private registry at Docker Hub, you should use `docker.io` for `docker_registry_server` field in the authentication file.
-- Related issue: [1125](https://github.com/Microsoft/pai/issues/1215)
->>>>>>> f84a60af
+- Related issue: [1125](https://github.com/Microsoft/pai/issues/1215)
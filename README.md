# Platform for AI (PAI)

## Introduction

The system is a cluster management tool and resource scheduling platform that supports AI jobs (primarily deep learning jobs)
running in a GPU cluster.

The platform provides a set of interfaces to support major deep learning frameworks: CNTK, TensorFlow, etc. 
The interface is also extensible: new deep learning framework (or other type of workload) can be supported by the interface with 
a few extra lines of script and/or Python code.

The system supports GPU scheduling, a requirement of deep learning job. 
For better performance, it supports fine-grained topology-aware job placement that can request for the GPU with a specific location (e.g., under the same PCI-E switch).

The system embraces a [microservices](https://en.wikipedia.org/wiki/Microservices) architecture: every component runs in a container.
The system leverages [Kubernetes](https://kubernetes.io/) to deploy and manage key static components in the system.
The more dynamic deep learning jobs are scheduled and managed by [Hadoop](http://hadoop.apache.org/) YARN with our [GPU enhancement](https://issues.apache.org/jira/browse/YARN-7481). 
The training data and training results are stored in Hadoop HDFS.
 
## System Deployment

### Prerequisite

The system runs in a cluster of machines each equipped with one or multiple GPUs. 
Each machine in the cluster runs Ubuntu 16.04 LTS and has a statically assigned IP address.
To deploy services, the system further relies on a Docker registry service (e.g., [Docker hub](https://docs.docker.com/docker-hub/)) 
to store the Docker images for the services to be deployed.
The system also requires a dev machine that runs in the same environment that has full access to the cluster.

### Deployment process
To deploy and use the system, the process consists of the following steps.

<<<<<<< HEAD
1. [Deploy Kubernetes](./kubernetes-deployment/README.md)
2. Build the binary for [Hadoop AI](./hadoop-ai/README.md) and place it in the specified path* 
=======
1. [Deploy Kubernetes](./kubernetes-deployment/README.md) in the cluster.
2. Build the binary for [Hadoop AI](./hadoop-ai/Hadoop-AI-readme.md) and place it in the specified path* 
>>>>>>> 1dc40368
3. [Deploy system services](./service-deployment/README.md) using Kubernetes
4. Access [web portal](./webportal/README.md) for job submission and cluster management

\* If step 2 is skipped, a standard Hadoop 2.7.2 will be installed instead.

#### Kubernetes deployment

The platform leverages Kubernetes (k8s) to deploy and manage system services.
To deploy k8s in the cluster, please refer to k8s deployment [readme](./kubernetes-deployment/README.md) for details.

#### Service deployment

After Kubernetes is deployed, the system will leverage built-in k8s features (e.g., configmap) to deploy system services.
Please refer to service deployment [readme](./service-deployment/README.md) for details.

#### Job management

After system services have been deployed, user can access the web portal, a Web UI, for cluster management and job management.
Please refer to this [tutorial](job-tutorial/README.md) for details about job submission.

#### Cluster management

The web portal also provides Web UI for cluster management.

## System Architecture

<p style="text-align: left;">
  <img src="./sysarch.png" title="System Architecture" alt="System Architecture" />
</p>

The system architecture is illustrated above. 
User submits jobs or monitors cluster status through the [Web Portal](./webportal/README.md), 
which calls APIs provided by the [REST server](./rest-server/README.md).
Third party tools can also call REST server directly for job management.
Upon receiving API calls, the REST server coordinates with [FrameworkLauncher](./frameworklauncher/README.md)(short for Launcher)
to perform job management.
The Launcher Server handles requests from the REST Server and submits jobs to Hadoop YARN. 
The job, scheduled by YARN with [GPU enhancement](https://issues.apache.org/jira/browse/YARN-7481), 
can leverage GPUs in the cluster for deep learning computation. Other type of CPU based AI workloads or traditional big data job
can also run in the platform, coexisted with those GPU-based jobs. 
The platform leverages HDFS to store data. All jobs are assumed to support HDFS.
All the static services (blue-lined box) are managed by Kubernetes, while jobs (purple-lined box) are managed by Hadoop YARN. 

## Contributing

This project welcomes contributions and suggestions.  Most contributions require you to agree to a
Contributor License Agreement (CLA) declaring that you have the right to, and actually do, grant us
the rights to use your contribution. For details, visit https://cla.microsoft.com.

When you submit a pull request, a CLA-bot will automatically determine whether you need to provide
a CLA and decorate the PR appropriately (e.g., label, comment). Simply follow the instructions
provided by the bot. You will only need to do this once across all repos using our CLA.

This project has adopted the [Microsoft Open Source Code of Conduct](https://opensource.microsoft.com/codeofconduct/).
For more information see the [Code of Conduct FAQ](https://opensource.microsoft.com/codeofconduct/faq/) or
contact [opencode@microsoft.com](mailto:opencode@microsoft.com) with any additional questions or comments.<|MERGE_RESOLUTION|>--- conflicted
+++ resolved
@@ -30,13 +30,8 @@
 ### Deployment process
 To deploy and use the system, the process consists of the following steps.
 
-<<<<<<< HEAD
-1. [Deploy Kubernetes](./kubernetes-deployment/README.md)
+1. [Deploy Kubernetes](./kubernetes-deployment/README.md) in the cluster.
 2. Build the binary for [Hadoop AI](./hadoop-ai/README.md) and place it in the specified path* 
-=======
-1. [Deploy Kubernetes](./kubernetes-deployment/README.md) in the cluster.
-2. Build the binary for [Hadoop AI](./hadoop-ai/Hadoop-AI-readme.md) and place it in the specified path* 
->>>>>>> 1dc40368
 3. [Deploy system services](./service-deployment/README.md) using Kubernetes
 4. Access [web portal](./webportal/README.md) for job submission and cluster management
 

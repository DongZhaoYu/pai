--- conflicted
+++ resolved
@@ -89,14 +89,7 @@
   $('#addockerModal').modal('show');
 });
 
-<<<<<<< HEAD
-$(document).on('click', "#submitJob", () => {
-  console.log("submit");
-  console.log(originalJsonData);
-  originalJsonData.name += '_' + new Date().toISOString().replace(new RegExp('[-:TZ]', 'g'), '');
-=======
 $(document).on('click', '#submitJob', () => {
->>>>>>> be84d3d7
   userAuth.checkToken((token) => {
     loading.showLoading();
     $.ajax({

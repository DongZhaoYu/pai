// Copyright (c) Microsoft Corporation
// All rights reserved.
//
// MIT License
//
// Permission is hereby granted, free of charge, to any person obtaining a copy of this software and associated
// documentation files (the "Software"), to deal in the Software without restriction, including without limitation
// the rights to use, copy, modify, merge, publish, distribute, sublicense, and/or sell copies of the Software, and
// to permit persons to whom the Software is furnished to do so, subject to the following conditions:
// The above copyright notice and this permission notice shall be included in all copies or substantial portions of the Software.
//
// THE SOFTWARE IS PROVIDED *AS IS*, WITHOUT WARRANTY OF ANY KIND, EXPRESS OR IMPLIED, INCLUDING
// BUT NOT LIMITED TO THE WARRANTIES OF MERCHANTABILITY, FITNESS FOR A PARTICULAR PURPOSE AND
// NONINFRINGEMENT. IN NO EVENT SHALL THE AUTHORS OR COPYRIGHT HOLDERS BE LIABLE FOR ANY CLAIM,
// DAMAGES OR OTHER LIABILITY, WHETHER IN AN ACTION OF CONTRACT, TORT OR OTHERWISE, ARISING FROM,
// OUT OF OR IN CONNECTION WITH THE SOFTWARE OR THE USE OR OTHER DEALINGS IN THE SOFTWARE.


require('json-editor'); /* global JSONEditor */
require('slick-carousel');
require('slick-carousel/slick/slick.css');
const url = require('url');

require('./template-view.component.css');
const template = require('./template-view.component.ejs');
const slideTemplate = require('./template-view.slide.component.ejs');
const webportalConfig = require('../../config/webportal.config.js');
const userAuth = require('../../user/user-auth/user-auth.component');
const jobSchema = require('../job-submit/sub-components/json-editor-schema.js');
const yamlHelper = require('../job-submit/sub-components/yaml-json-editor-convert.js');

const slideContext = {
  parseType: function parseType(rawType) {
    return {
      'job': 'job',
      'dockerimage': 'docker',
      'script': 'script',
      'data': 'data',
    }[rawType] || 'job';
  },
};

let uploadData = {};

function prepareCarousel($carousel) {
  const $prev = $('<a class="btn btn-link"><span class="glyphicon glyphicon-menu-left"></span></a>')
    .appendTo($carousel);
  const $slick = $('<div></div>')
    .appendTo($carousel);
  const $next = $('<a class="btn btn-link"><span class="glyphicon glyphicon-menu-right"></span></a>')
    .appendTo($carousel);
  $carousel.empty().append($prev, $slick, $next);

  setTimeout(function() {
    $slick.slick({
      slidesToShow: 5,
      swipe: false,
      infinite: false,
      prevArrow: $prev,
      nextArrow: $next,
    });
  });

  return $slick;
}

function loadCarousel($slick, type, page) {
  const requestId = Date.now();
  $slick.data('request-id', requestId);
  $slick.parents('section').find('h2 a').addClass('hidden');

  function apply(page) {
    if ($slick.data('request-id') !== requestId) return;
    $.getJSON(`${webportalConfig.restServerUri}/api/v2/template/${type}`, {pageno: page})
      .then(function(data) {
        if ($slick.data('request-id') !== requestId) return;

        $(slideTemplate.call(slideContext, data)).each(function() {
          $slick.slick('slickAdd', this);
        });

        if (data.pageNo * data.pageSize < Math.min(data.totalCount, 30)) {
          setTimeout(apply, 100, page + 1);
        }

        if (data.totalCount > 5) {
          $slick.parents('section').find('h2 a')
            .removeClass('hidden')
            .attr('href', '/template-list.html?type=' + type);
        }
      });
  }
  setTimeout(apply, 0, 1);
}

function search(query) {
  function clear($slick) {
    const slideCount = $slick.find('.thumbnail').length;
    for (let i = 0; i < slideCount; i += 1) {
      $slick.slick('slickRemove', 0);
    }
    return $slick;
  }

  const requestId = Date.now();

  const $jobsSlick = clear($('#marketplace-jobs .slick-slider')).data('request-id', requestId);
  const $dockersSlick = clear($('#marketplace-dockers .slick-slider')).data('request-id', requestId);
  const $scriptsSlick = clear($('#marketplace-scripts .slick-slider')).data('request-id', requestId);
  const $dataSlick = clear($('#marketplace-datas .slick-slider')).data('request-id', requestId);

  $jobsSlick.parents('section').find('h2 a').addClass('hidden');
  $dockersSlick.parents('section').find('h2 a').addClass('hidden');
  $scriptsSlick.parents('section').find('h2 a').addClass('hidden');
  $dataSlick.parents('section').find('h2 a').addClass('hidden');

  setTimeout(append, 0, 1);

  function append(page) {
    if ($jobsSlick.data('request-id') !== requestId) return;

    userAuth.checkToken((token) => {
      $.ajax({
        url: `${webportalConfig.restServerUri}/api/v2/template`,
        type: 'GET',
        dataType: 'json',
        data: {
          query: query,
          pageno: page,
        },
        beforeSend: function setHeader(xhr) {
          if (token) {
            // Used for the backend server to fetch current user's GitHub PAT
            xhr.setRequestHeader('Authorization', `Bearer ${token}`);
          }
        },
        success: function(data) {
          if ($jobsSlick.data('request-id') !== requestId) return;

          const items = data.items;

          $(slideTemplate.call(slideContext, {
            items: items.filter(function(item) {
              return item.type === 'job';
            }),
          })).each(function(index, element) {
            $jobsSlick.slick('slickAdd', element);
          });
          if ($jobsSlick.find('.thumbnail').length > 5) {
            $jobsSlick.parents('section').find('h2 a')
              .removeClass('hidden')
              .attr('href', '/template-list.html?type=job&query=' + query);
          }

          $(slideTemplate.call(slideContext, {
            items: items.filter(function(item) {
              return item.type === 'dockerimage';
            }),
          })).each(function(index, element) {
            $dockersSlick.slick('slickAdd', element);
          });
          if ($dockersSlick.find('.thumbnail').length > 5) {
            $dockersSlick.parents('section').find('h2 a')
              .removeClass('hidden')
              .attr('href', '/template-list.html?type=job&query=' + query);
          }

          $(slideTemplate.call(slideContext, {
            items: items.filter(function(item) {
              return item.type === 'script';
            }),
          })).each(function(index, element) {
            $scriptsSlick.slick('slickAdd', element);
          });
          if ($scriptsSlick.find('.thumbnail').length > 5) {
            $scriptsSlick.parents('section').find('h2 a')
              .removeClass('hidden')
              .attr('href', '/template-list.html?type=job&query=' + query);
          }

          $(slideTemplate.call(slideContext, {
            items: items.filter(function(item) {
              return item.type === 'data';
            }),
          })).each(function(index, element) {
            $dataSlick.slick('slickAdd', element);
          });
          if ($dataSlick.find('.thumbnail').length > 5) {
            $dataSlick.parents('section').find('h2 a')
              .removeClass('hidden')
              .attr('href', '/template-list.html?type=job&query=' + query);
          }

          if (data.pageNo * data.pageSize < Math.min(data.totalCount, 150)) {
            setTimeout(append, 100, page + 1);
          }
        },
        error: function(jqxhr, _, error) {
          if (jqxhr.status == 500) {
            alert('The backend server is suffering from too many requests. Please wait for 1-3 minutes and retry!');
          } else {
            alert(error);
          }
        },
      });
    }, false);
  }
}

$('#sidebar-menu--template-view').addClass('active');

$(function() {
  const query = url.parse(window.location.href, true).query;
  $('#content-wrapper').html(template(query));
  $('#search').submit(function(event) {
    event.preventDefault();
    let query = $(this).find('input').val();
    if (query) {
      search(query);
    } else {
      // No query, list popular templates
      window.location.reload(false);
    }
  });
  prepareCarousel($('#marketplace-jobs'));
  prepareCarousel($('#marketplace-dockers'));
  prepareCarousel($('#marketplace-scripts'));
  prepareCarousel($('#marketplace-datas'));

  setTimeout(() => {
    if (query.query) {
      $('#search input').val(query.query);
      search(query.query);
    } else {
      loadCarousel($('#marketplace-jobs .slick-slider'), 'job');
      loadCarousel($('#marketplace-dockers .slick-slider'), 'dockerimage');
      loadCarousel($('#marketplace-scripts .slick-slider'), 'script');
      loadCarousel($('#marketplace-datas .slick-slider'), 'data');
    }

    $('#upload-button').click(() => {
      userAuth.checkToken((token) => {
        $('#upload-modal-title').html('Upload New Item');
        $('#upload-body-select').removeClass('hidden');
        $('#upload-body-form-container').addClass('hidden');
        $('#upload-body-success').addClass('hidden');
      });
    });

<<<<<<< HEAD
        $('#upload-button').click(() => {
            userAuth.checkToken((token) => {
                $('#upload-modal-title').html('Upload New Item');
                $('#upload-body-select').removeClass('hidden');
                $('#upload-body-form-container').addClass('hidden');
                $('#upload-body-success').addClass('hidden');
            });
        });
=======
    $('#upload-docker').click(() => {
      makeUploadDialog('Upload DockerImage', 'dockerimage', 'dockerimageSchema');
    });
>>>>>>> 08ec2916

    $('#upload-script').click(() => {
      makeUploadDialog('Upload Script', 'script', 'scriptSchema');
    });

    $('#upload-data').click(() => {
      makeUploadDialog('Upload Data', 'data', 'dataSchema');
    });

    function makeUploadDialog(dialogTitle, uploadDataType, uploadFormSchema) {
      $('#upload-modal-title').html(dialogTitle);
      $('#upload-body-select').addClass('hidden');
      $('#upload-body-form-container').removeClass('hidden');
      let element = document.getElementById('upload-body-form');
      element.innerHTML = '';
      let editor = new JSONEditor(element, {
        schema: jobSchema[uploadFormSchema],
        theme: 'bootstrap3',
        iconlib: 'bootstrap3',
        disable_array_reorder: true,
        no_additional_properties: true,
        show_errors: 'change',
        disable_properties: true,
        startval: {
          'protocol_version': 'v2',
          'version': '1.0.0',
          'contributor': cookies.get('user'),
        },
      });
      editor.on('change', () => {
        let error = editor.validate();
        if (error.length == 0) {
          uploadData = editor.getValue();
          uploadData['type'] = uploadDataType;
        }
      });
    }

    $('#upload-submit').click(() => {
      $('#upload-body-form-container').addClass('hidden');
      upload(false /* isYamlFile*/);
    });

    $('#upload-yaml').change(function(evt) {
      let files = evt.target.files;
      if (files.length) {
        let f = files[0];
        let reader = new FileReader(); // read the local file
        reader.onload = function(e) {
          uploadData = yamlHelper.jsonToJsonEditor(yamlHelper.yamlLoad(e.target.result));
          if (uploadData) {
            $('#upload-body-select').addClass('hidden');
<<<<<<< HEAD
            $('#upload-body-form-container').removeClass('hidden');
            let element = document.getElementById('upload-body-form');
            element.innerHTML = '';
            let editor = new JSONEditor(element, {
                schema: jobSchema[uploadFormSchema],
                theme: 'bootstrap3',
                iconlib: 'bootstrap3',
                disable_array_reorder: true,
                no_additional_properties: true,
                show_errors: 'change',
                disable_properties: true,
                startval: {
                    'protocol_version': 'v2',
                    'version': '1.0.0',
                    'contributor': cookies.get('user'),
                },
            });
            editor.on('change', () => {
                let error = editor.validate();
                if (error.length == 0) {
                    uploadData = editor.getValue();
                    uploadData['type'] = uploadDataType;
                }
            });
        }

        $('#upload-submit').click(() => {
            $('#upload-body-form-container').addClass('hidden');
            upload(false /* isYamlFile*/);
        });

        $('#upload-yaml').change(function(evt) {
            let files = evt.target.files;
            if (files.length) {
                let f = files[0];
                let reader = new FileReader(); // read the local file
                reader.onload = function(e) {
                    uploadData = yamlHelper.yamlToJsonEditor(yamlHelper.yamlLoad(e.target.result));
                    if (uploadData) {
                        $('#upload-body-select').addClass('hidden');
                        upload(true /* isYamlFile*/);
                    }
                };
                reader.readAsText(f);
            }
        });

        function upload(isYamlFile) {
            userAuth.checkToken((token) => {
                $.ajax({
                    url: `${webportalConfig.restServerUri}/api/v2/template`,
                    data: uploadData,
                    type: 'POST',
                    headers: {
                        Authorization: `Bearer ${token}`,
                    },
                    dataType: 'json',
                    success: (data) => {
                        $('#upload-body-success').removeClass('hidden');
                    },
                    error: (xhr, textStatus, error) => {
                        if (isYamlFile) {
                            $('#upload-body-select').removeClass('hidden');
                        } else {
                            $('#upload-body-form-container').removeClass('hidden');
                        }
                        const res = JSON.parse(xhr.responseText);
                        alert(res.message);
                    },
                });
            });
        }
    });
});
=======
            upload(true /* isYamlFile*/);
          }
        };
        reader.readAsText(f);
      }
    });

    function upload(isYamlFile) {
      userAuth.checkToken((token) => {
        $.ajax({
          url: `${webportalConfig.restServerUri}/api/v2/template`,
          data: uploadData,
          type: 'POST',
          headers: {
            Authorization: `Bearer ${token}`,
          },
          dataType: 'json',
          success: (data) => {
            $('#upload-body-success').removeClass('hidden');
          },
          error: (xhr, textStatus, error) => {
            if (isYamlFile) {
              $('#upload-body-select').removeClass('hidden');
            } else {
              $('#upload-body-form-container').removeClass('hidden');
            }
            const res = JSON.parse(xhr.responseText);
            alert(res.message);
          },
        });
      });
    }
  });
});
>>>>>>> 08ec2916
<|MERGE_RESOLUTION|>--- conflicted
+++ resolved
@@ -247,20 +247,9 @@
       });
     });
 
-<<<<<<< HEAD
-        $('#upload-button').click(() => {
-            userAuth.checkToken((token) => {
-                $('#upload-modal-title').html('Upload New Item');
-                $('#upload-body-select').removeClass('hidden');
-                $('#upload-body-form-container').addClass('hidden');
-                $('#upload-body-success').addClass('hidden');
-            });
-        });
-=======
     $('#upload-docker').click(() => {
       makeUploadDialog('Upload DockerImage', 'dockerimage', 'dockerimageSchema');
     });
->>>>>>> 08ec2916
 
     $('#upload-script').click(() => {
       makeUploadDialog('Upload Script', 'script', 'scriptSchema');
@@ -313,82 +302,6 @@
           uploadData = yamlHelper.jsonToJsonEditor(yamlHelper.yamlLoad(e.target.result));
           if (uploadData) {
             $('#upload-body-select').addClass('hidden');
-<<<<<<< HEAD
-            $('#upload-body-form-container').removeClass('hidden');
-            let element = document.getElementById('upload-body-form');
-            element.innerHTML = '';
-            let editor = new JSONEditor(element, {
-                schema: jobSchema[uploadFormSchema],
-                theme: 'bootstrap3',
-                iconlib: 'bootstrap3',
-                disable_array_reorder: true,
-                no_additional_properties: true,
-                show_errors: 'change',
-                disable_properties: true,
-                startval: {
-                    'protocol_version': 'v2',
-                    'version': '1.0.0',
-                    'contributor': cookies.get('user'),
-                },
-            });
-            editor.on('change', () => {
-                let error = editor.validate();
-                if (error.length == 0) {
-                    uploadData = editor.getValue();
-                    uploadData['type'] = uploadDataType;
-                }
-            });
-        }
-
-        $('#upload-submit').click(() => {
-            $('#upload-body-form-container').addClass('hidden');
-            upload(false /* isYamlFile*/);
-        });
-
-        $('#upload-yaml').change(function(evt) {
-            let files = evt.target.files;
-            if (files.length) {
-                let f = files[0];
-                let reader = new FileReader(); // read the local file
-                reader.onload = function(e) {
-                    uploadData = yamlHelper.yamlToJsonEditor(yamlHelper.yamlLoad(e.target.result));
-                    if (uploadData) {
-                        $('#upload-body-select').addClass('hidden');
-                        upload(true /* isYamlFile*/);
-                    }
-                };
-                reader.readAsText(f);
-            }
-        });
-
-        function upload(isYamlFile) {
-            userAuth.checkToken((token) => {
-                $.ajax({
-                    url: `${webportalConfig.restServerUri}/api/v2/template`,
-                    data: uploadData,
-                    type: 'POST',
-                    headers: {
-                        Authorization: `Bearer ${token}`,
-                    },
-                    dataType: 'json',
-                    success: (data) => {
-                        $('#upload-body-success').removeClass('hidden');
-                    },
-                    error: (xhr, textStatus, error) => {
-                        if (isYamlFile) {
-                            $('#upload-body-select').removeClass('hidden');
-                        } else {
-                            $('#upload-body-form-container').removeClass('hidden');
-                        }
-                        const res = JSON.parse(xhr.responseText);
-                        alert(res.message);
-                    },
-                });
-            });
-        }
-    });
-});
-=======
             upload(true /* isYamlFile*/);
           }
         };
@@ -422,5 +335,4 @@
       });
     }
   });
-});
->>>>>>> 08ec2916
+});
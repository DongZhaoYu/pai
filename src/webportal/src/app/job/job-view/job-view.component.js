--- conflicted
+++ resolved
@@ -328,19 +328,16 @@
   }
 };
 
-<<<<<<< HEAD
-const loadJobDetail = (namespace, jobName) => {
-=======
-const setJobRetryLink = (jobName, retryCount) => {
+const setJobRetryLink = (namespace, jobName, retryCount) => {
+  const search = namespace ? namespace + '~' + jobName : jobName;
   const jobSessionTemplate = JSON.stringify({'iCreate': 1, 'iStart': 0, 'iEnd': retryCount + 1, 'iLength': 20,
-    'aaSorting': [[0, 'desc', 1]], 'oSearch': {'bCaseInsensitive': true, 'sSearch': jobName, 'bRegex': false, 'bSmart': true},
+    'aaSorting': [[0, 'desc', 1]], 'oSearch': {'bCaseInsensitive': true, 'sSearch': search, 'bRegex': false, 'bSmart': true},
     'abVisCols': []});
   sessionStorage.setItem('apps', jobSessionTemplate);
   window.open(webportalConfig.yarnWebPortalUri);
 };
 
-const loadJobDetail = (jobName) => {
->>>>>>> 851ac0da
+const loadJobDetail = (namespace, jobName) => {
   loading.showLoading();
   configInfo = null;
   sshInfo = null;

prerequisites : 
  - protocol_version : v2
    name : pytorch_examples
    type : script
    version : x.y.z
    contributor : xxx
    description: pytorch examples
    uri : https://github.com/pytorch/examples
  - protocol_version : v2
    name : pt_example
    type : dockerimage
    version : x.y.z
    contributor : xxx
    description: python3.5, pytorch
    uri : paiexample/pai.example.pytorch

job : 
  protocol_version: v2
  name : mnist_pytorch
  type : job
  version : x.y.z
  contributor : xxx
  description : image classification, mnist dataset, pytorch
  parameters :
    epochs : 10
    batchsize: 32
    lr : 0.01
    num_of_worker: 1
    retryCount: 0 

  tasks :
<<<<<<< HEAD
    - name : worker
=======
    - name: worker
>>>>>>> 7c6e2010
      script : pytorch_examples
      dockerimage : pt_example
      resource: 
        instances : $job.parameters.num_of_worker
        resoucePerInstance: {cpu: 4, memoryMB: 8192, gpu: 1}
      env:
        PYTHONPATH : $job.tasks.worker.script/mnist
      command:
        - python $job.tasks.worker.script/mnist/main.py --epochs $job.parameters.epochs --lr $job.parameters.lr --batch-size $job.parameters.batchsize
<|MERGE_RESOLUTION|>--- conflicted
+++ resolved
@@ -29,11 +29,7 @@
     retryCount: 0 
 
   tasks :
-<<<<<<< HEAD
-    - name : worker
-=======
     - name: worker
->>>>>>> 7c6e2010
       script : pytorch_examples
       dockerimage : pt_example
       resource: 

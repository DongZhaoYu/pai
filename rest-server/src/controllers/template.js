// Copyright (c) Microsoft Corporation
// All rights reserved.
//
// MIT License
//
// Permission is hereby granted, free of charge, to any person obtaining a copy of this software and associated
// documentation files (the "Software"), to deal in the Software without restriction, including without limitation
// the rights to use, copy, modify, merge, publish, distribute, sublicense, and/or sell copies of the Software, and
// to permit persons to whom the Software is furnished to do so, subject to the following conditions:
// The above copyright notice and this permission notice shall be included in all copies or substantial portions of the Software.
//
// THE SOFTWARE IS PROVIDED *AS IS*, WITHOUT WARRANTY OF ANY KIND, EXPRESS OR IMPLIED, INCLUDING
// BUT NOT LIMITED TO THE WARRANTIES OF MERCHANTABILITY, FITNESS FOR A PARTICULAR PURPOSE AND
// NONINFRINGEMENT. IN NO EVENT SHALL THE AUTHORS OR COPYRIGHT HOLDERS BE LIABLE FOR ANY CLAIM,
// DAMAGES OR OTHER LIABILITY, WHETHER IN AN ACTION OF CONTRACT, TORT OR OTHERWISE, ARISING FROM,
// OUT OF OR IN CONNECTION WITH THE SOFTWARE OR THE USE OR OTHER DEALINGS IN THE SOFTWARE.


const cacheWrapper = require('../middlewares/cache');
const logger = require('../config/logger');
const template = require('../models/template');
const userModel = require('../models/user');

const fetch = (req, cb) => {
  let type = req.params.type;
  if (!type) {
    return cb({
      code: 400,
      message: 'Failed to extract "type" parameter in the request.',
    }, null);
  }
  let name = req.params.name;
  if (!name) {
    return cb({
      code: 400,
      message: 'Failed to extract "name" parameter in the request.',
    }, null);
  }
  template.load({
    type: type,
    name: name,
    version: req.query.version,
  }, (err, item) => {
    if (err) {
      logger.error(err);
      cb({
        code: 404,
        message: 'Failed to find any matched template.',
      }, null);
    } else {
      cb(null, {
        code: 200,
        data: item,
      });
    }
  });
};

const filter = (req, cb) => {
  let query = req.query.query;
  if (!query) {
    return cb({
      code: 400,
      message: 'Failed to extract "query" parameter in the request.',
    }, null);
  }
  template.search({
    keywords: query,
    pageNo: req.query.pageno,
  }, function(err, list) {
    if (err) {
      logger.error(err);
      cb({
        code: 500,
        message: 'Failed to scan templates.',
      }, null);
    } else {
      cb(null, {
        code: 200,
        data: list,
      });
    }
  });
};

const list = (req, cb) => {
  template.search({
    pageNo: req.query.pageno,
    type: req.params.type,
  }, function(err, list) {
    if (err) {
      logger.error(err);
      cb({
        code: 500,
        message: 'Failed to fetch templates from remote source.',
      }, null);
    } else {
      cb(null, {
        code: 200,
        data: list,
      });
    }
  });
};

const fetchWithCache = cacheWrapper(fetch);
const filterWithCache = cacheWrapper(filter);
const listWithCache = cacheWrapper(list);

const share = (req, res) => {
  let item = req.body;
  let type = item.type;
  let name = item.name;
  if (!type || !name) {
    return res.status(400).json({
      'message': 'Failed to parse template content.',
    });
  }
<<<<<<< HEAD
  let account = req.user.name;
=======
  let account = req.user.username;
>>>>>>> c35ec270
  logger.debug(`${account} is tring to share template.`);
  userModel.getUserGithubPAT(account, function(err, pat) {
    if (err) {
      logger.error(err);
      return res.status(500).json({
<<<<<<< HEAD
        'message': 'Failed to fetch GitHub PAT for current user.',
      });
    }
=======
        message: 'Failed to fetch GitHub PAT for current user.',
      });
    }
    if (!pat) {
      return res.status(500).json({
        message: 'Current user has not registered a GitHub PAT.',
      });
    }
>>>>>>> c35ec270
    template.save(type, name, item, pat, function(err, saved) {
      if (err) {
        logger.error(err);
        return res.status(500).json({
          message: 'Failed to save the template.',
        });
      }
      return res.status(saved.new ? 201 : 200).json(saved.summary);
    });
  });
};

module.exports = {
  fetch: fetchWithCache,
  filter: filterWithCache,
  list: listWithCache,
  share,
};<|MERGE_RESOLUTION|>--- conflicted
+++ resolved
@@ -116,21 +116,12 @@
       'message': 'Failed to parse template content.',
     });
   }
-<<<<<<< HEAD
-  let account = req.user.name;
-=======
   let account = req.user.username;
->>>>>>> c35ec270
   logger.debug(`${account} is tring to share template.`);
   userModel.getUserGithubPAT(account, function(err, pat) {
     if (err) {
       logger.error(err);
       return res.status(500).json({
-<<<<<<< HEAD
-        'message': 'Failed to fetch GitHub PAT for current user.',
-      });
-    }
-=======
         message: 'Failed to fetch GitHub PAT for current user.',
       });
     }
@@ -139,7 +130,6 @@
         message: 'Current user has not registered a GitHub PAT.',
       });
     }
->>>>>>> c35ec270
     template.save(type, name, item, pat, function(err, saved) {
       if (err) {
         logger.error(err);

# Copyright (c) Microsoft Corporation
# All rights reserved.
#
# MIT License
#
# Permission is hereby granted, free of charge, to any person obtaining a copy of this software and associated
# documentation files (the "Software"), to deal in the Software without restriction, including without limitation
# the rights to use, copy, modify, merge, publish, distribute, sublicense, and/or sell copies of the Software, and
# to permit persons to whom the Software is furnished to do so, subject to the following conditions:
# The above copyright notice and this permission notice shall be included in all copies or substantial portions of the Software.
#
# THE SOFTWARE IS PROVIDED *AS IS*, WITHOUT WARRANTY OF ANY KIND, EXPRESS OR IMPLIED, INCLUDING
# BUT NOT LIMITED TO THE WARRANTIES OF MERCHANTABILITY, FITNESS FOR A PARTICULAR PURPOSE AND
# NONINFRINGEMENT. IN NO EVENT SHALL THE AUTHORS OR COPYRIGHT HOLDERS BE LIABLE FOR ANY CLAIM,
# DAMAGES OR OTHER LIABILITY, WHETHER IN AN ACTION OF CONTRACT, TORT OR OTHERWISE, ARISING FROM,
# OUT OF OR IN CONNECTION WITH THE SOFTWARE OR THE USE OR OTHER DEALINGS IN THE SOFTWARE.

cluster:

  clusterid: pai-example

  # HDFS, zookeeper data path on your cluster machine.
  data-path: "/datastorage"

  # the docker registry to store docker images that contain system services like frameworklauncher, hadoop, etc.
  docker-registry-info:

    # If public, please fill it the same as your username
    docker-namespace: openpai

    # E.g., gcr.io. If public, fill docker_registry_domain with word "public"
    # docker_registry_domain: public
    docker-registry-domain: docker.io
    # If the docker registry doesn't require authentication, please leave docker_username and docker_password empty
    #docker-username: <username>
    #docker-password: <password>

    docker-tag: latest

    # The name of the secret in kubernetes will be created in your cluster
    # Must be lower case, e.g., regsecret.
    secret-name: pai-secret


hadoop:
  # When needed, hadoop-ai would be downloaded and built under 'custom-hadoop-binary-path'.
  # More about hadoop-ai please follow the link: https://github.com/Microsoft/pai/tree/master/hadoop-ai.
  # Notice: the name should be hadoop-{hadoop-version}.tar.gz
  custom-hadoop-binary-path: /pathHadoop/hadoop-2.9.0.tar.gz
  # Step 1 of 4 to set up Hadoop queues.
  # Define all virtual clusters, equivalent concept of Hadoop queues:
  #   - Each VC will be assigned with (capacity / total_capacity * 100%) of the resources in the system.
  #   - The 'default' VC can be used by any PAI user, i.e. a user will be automatically put into the
  #     member list of 'default' VC when it is created.
  #   - The system will automatically create the 'default' VC with 0 capacity, if 'default' VC has not
  #     been explicitly specified here.
  #virtualClusters:
  #  default:
  #    description: Default VC.
  #    capacity: 40
  #  vc1:
  #    description: VC for Alice's team.
  #    capacity: 20
  #  vc2:
  #    description: VC for Bob's team.
  #    capacity: 20
  #  vc3:
  #    description: VC for Charlie's team.
  #    capacity: 20


frameworklauncher:
  frameworklauncher-port: 9086



restserver:
  # port for rest api server
  server-port: 9186
  # secret for signing authentication tokens, e.g., "Hello PAI!"
  jwt-secret: pai-secret
  # database admin username
  default-pai-admin-username: admin
  # database admin password
  default-pai-admin-password: admin-password
  # rest server would achieve marketplace template from below configed github repository
  github-owner: Microsoft
  github-repository: pai
  github-path: marketplace


webportal:
  # port for webportal
  server-port: 9286


grafana:
  # port for grafana
  grafana-port: 3000

drivers:
  set-nvidia-runtime: false

prometheus:
  # port for prometheus port
  prometheus-port: 9091
  # port for node exporter
  node-exporter-port: 9100
  # How frequently to scrape targets
  scrape_interval: 30

  # port for yarn exporter
  yarn_exporter_port: 9459

  # if you want to enable alert manager to send alert email, uncomment following lines and fill
  # right values.
  #  alerting:
  #    alert_manager_port: 9093
  #    alert_receiver: alert@example.com
  #    smtp_url: smtp.gmail.com:587
  #    smtp_from: foo_bar@gmail.com
  #    smtp_auth_username: user@gmail.com
  #    smtp_auth_password: gmail_password

  # if you want to use key file to login nodes
  {% if 'ssh-keyfile-path' in env -%}
  ssh-keyfile-path: {{ env['ssh-keyfile-path'] }}
  {% if 'ssh-secret-name' in env -%}
  ssh-secret-name: {{ env['ssh-secret-name'] }}
  {% else -%}
  ssh-secret-name: ssh-key-secret
  {% endif %}
  {% endif %}

pylon:
  # port of pylon
  port: 80
<<<<<<< HEAD

etcd-for-service:
  use_etcd: false
  cluster-name: "etcd-cluster"
=======
  # deploy service for cloud load balancer
  deploy_service: false
>>>>>>> b7df7bdf
<|MERGE_RESOLUTION|>--- conflicted
+++ resolved
@@ -135,12 +135,9 @@
 pylon:
   # port of pylon
   port: 80
-<<<<<<< HEAD
+  # deploy service for cloud load balancer
+  deploy_service: false
 
 etcd-for-service:
   use_etcd: false
-  cluster-name: "etcd-cluster"
-=======
-  # deploy service for cloud load balancer
-  deploy_service: false
->>>>>>> b7df7bdf
+  cluster-name: "etcd-cluster"